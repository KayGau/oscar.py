--- conflicted
+++ resolved
@@ -1385,7 +1385,6 @@
         self.client_settings = {'strings_as_bytes':True, 'max_block_size':100000}
         self.client = clickhouse.Client(host=self.db_host, settings=self.client_settings)
 
-<<<<<<< HEAD
     def query(self, query_str):
         return self.client.execute(query_str)
     
@@ -1396,31 +1395,18 @@
 
     def query_select(self, s_col, s_from, s_start, s_end):
         # normal query
-=======
-    def query_select(self, s_col, s_from, s_start, s_end):
-        # synchronous query
->>>>>>> 3c81db46
         s_where = self.__where_condition(s_start, s_end)
         query_str = 'select {} from {} where {}'.format(s_col, s_from, s_where)
         return self.client.execute(query_str)
         
-<<<<<<< HEAD
     def query_select_iter(self, s_col, s_from, s_start, s_end):
         # iterative query
-=======
-    def query_select_async(self, s_col, s_from, s_start, s_end):
-        # asynchronous query
->>>>>>> 3c81db46
         s_where = self.__where_condition(s_start, s_end)
         query_str = 'select {} from {} where {}'.format(s_col, s_from, s_where)
         row_iter = self.client.execute_iter(query_str)
         for row in row_iter:
             yield row
-<<<<<<< HEAD
     
-=======
-
->>>>>>> 3c81db46
     def __where_condition(self, start, end):
         # checks if start and end date or time is valid and build the where clause
         dt = 'time'
@@ -1447,7 +1433,6 @@
         return (True if isinstance(start, int) else False)
 
 class Time_commit_info(Clickhouse_DB):
-<<<<<<< HEAD
     ''' Time_commit_info class is initialized with table name and database host name
         the default table for commits is commits_all, and the default host is localhost
         No connection is established before the query is made.
@@ -1464,14 +1449,6 @@
     columns = ['sha1', 'time', 'tree', 'author', 'parent', 'comment', 'content']
 
     def __init__(self, tb_name='commits_all', db_host='localhost'):
-=======
-    ''' Time_commit_info class is initialized without arguments (table name and host name are optional)
-        No connection is established before the query is made.
-    '''
-    type = 'time_commit_info'
-
-    def __init__(self, tb_name='commits_a', db_host='localhost'):
->>>>>>> 3c81db46
         super(Time_commit_info, self).__init__(tb_name, db_host)
     
     def commit_counts(self, start, end=None):
@@ -1493,11 +1470,7 @@
         >>> c.parent_shas
         ('9c4cc4f6f8040ed98388c7dedeb683469f7210f5',)
         '''
-<<<<<<< HEAD
         row_iter = self.query_select_iter('lower(hex(sha1))', self.tb_name, start, end)
-=======
-        row_iter = self.query_select_async('lower(hex(sha1))', self.tb_name, start, end)
->>>>>>> 3c81db46
         for row in row_iter:
             yield Commit(row[0])
 
@@ -1517,7 +1490,6 @@
         >>> for sha1 in t.commits_shas_iter(1568656268):
         ...     print(sha1)
         ''' 
-<<<<<<< HEAD
         row_iter = self.query_select_iter('lower(hex(sha1))', self.tb_name, start, end)
         for row in row_iter:
             yield row[0]
@@ -1601,10 +1573,4 @@
         for i in range(len(cols)):
             if cols[i] == 'sha1' or cols[i] == 'blob':
                 cols[i] = 'lower(hex({}))'.format(cols[i])
-        return cols
-=======
-        row_iter = self.query_select_async('lower(hex(sha1))', self.tb_name, start, end)
-        for row in row_iter:
-            yield row[0]
-        
->>>>>>> 3c81db46
+        return cols